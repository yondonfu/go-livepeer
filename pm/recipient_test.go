package pm

import (
	"bytes"
	"crypto/hmac"
	"crypto/sha256"
	"math/big"
	"strings"
	"sync"
	"sync/atomic"
	"testing"

	ethcommon "github.com/ethereum/go-ethereum/common"
	"github.com/ethereum/go-ethereum/crypto"
)

func newRecipientFixtureOrFatal(t *testing.T) (ethcommon.Address, *stubBroker, *stubValidator, *stubTicketStore, *big.Int, *big.Int, []byte) {
	sender := randAddressOrFatal(t)

	b := newStubBroker()
	b.SetDeposit(sender, big.NewInt(500))
	b.SetPenaltyEscrow(sender, big.NewInt(500))

	v := &stubValidator{}
	v.SetIsValidTicket(true)

	return sender, b, v, newStubTicketStore(), big.NewInt(100), big.NewInt(100), []byte("foo")
}

func newRecipientOrFatal(t *testing.T, b Broker, v Validator, ts TicketStore, faceValue *big.Int, winProb *big.Int) Recipient {
	r, err := NewRecipient(b, v, ts, faceValue, winProb)
	if err != nil {
		t.Fatal(err)
	}

	return r
}

func ticketParamsOrFatal(t *testing.T, r Recipient, sender ethcommon.Address) *TicketParams {
	params, err := r.TicketParams(sender)
	if err != nil {
		t.Fatal(err)
	}

	return params
}

func newTicket(sender ethcommon.Address, params *TicketParams, senderNonce uint32) *Ticket {
	return &Ticket{
		Recipient:         ethcommon.Address{},
		Sender:            sender,
		FaceValue:         params.FaceValue,
		WinProb:           params.WinProb,
		SenderNonce:       senderNonce,
		RecipientRandHash: params.RecipientRandHash,
	}
}

func genRecipientRand(sender ethcommon.Address, secret [32]byte, seed *big.Int) *big.Int {
	h := hmac.New(sha256.New, secret[:])
	h.Write(append(seed.Bytes(), sender.Bytes()...))
	return new(big.Int).SetBytes(h.Sum(nil))
}

func TestReceiveTicket_InvalidRecipientRand_InvalidSeed(t *testing.T) {
	sender, b, v, ts, faceValue, winProb, sig := newRecipientFixtureOrFatal(t)
	r := newRecipientOrFatal(t, b, v, ts, faceValue, winProb)
	params := ticketParamsOrFatal(t, r, sender)

	// Test invalid recipientRand from seed (invalid seed)
	ticket := newTicket(sender, params, 0)

	// Using invalid seed
	invalidSeed := new(big.Int).Add(params.Seed, big.NewInt(99))
	_, _, err := r.ReceiveTicket(ticket, sig, invalidSeed)
	if err == nil {
		t.Error("expected invalid recipientRand generated from seed error")
	}
	if err != nil && !strings.Contains(err.Error(), "invalid recipientRand generated from seed") {
		t.Errorf("expected invalid recipientRand generated from seed error, got %v", err)
	}
}

func TestReceiveTicket_InvalidRecipientRand_InvalidSender(t *testing.T) {
	sender, b, v, ts, faceValue, winProb, sig := newRecipientFixtureOrFatal(t)
	r := newRecipientOrFatal(t, b, v, ts, faceValue, winProb)
	params := ticketParamsOrFatal(t, r, sender)

	// Test invalid recipientRand from seed (invalid sender)
	ticket := newTicket(ethcommon.Address{}, params, 0)

	_, _, err := r.ReceiveTicket(ticket, sig, params.Seed)
	if err == nil {
		t.Error("expected invalid recipientRand from seed error")
	}
	if err != nil && !strings.Contains(err.Error(), "invalid recipientRand generated from seed") {
		t.Errorf("expected invalid recipientRand from seed error, got %v", err)
	}
}

func TestReceiveTicket_InvalidRecipientRand_InvalidRecipientRandHash(t *testing.T) {
	sender, b, v, ts, faceValue, winProb, sig := newRecipientFixtureOrFatal(t)
	r := newRecipientOrFatal(t, b, v, ts, faceValue, winProb)
	params := ticketParamsOrFatal(t, r, sender)

	// Test invalid recipientRand from seed (invalid recipientRandHash)
	ticket := newTicket(sender, params, 0)
	ticket.RecipientRandHash = RandHashOrFatal(t) // Using invalid recipientRandHash

	_, _, err := r.ReceiveTicket(ticket, sig, params.Seed)
	if err == nil {
		t.Error("expected invalid recipientRand from seed error")
	}
	if err != nil && !strings.Contains(err.Error(), "invalid recipientRand generated from seed") {
		t.Errorf("expected invalid recipientRand from seed error, got %v", err)
	}
}

func TestReceiveTicket_InvalidFaceValue(t *testing.T) {
	sender, b, v, ts, faceValue, winProb, sig := newRecipientFixtureOrFatal(t)
	r := newRecipientOrFatal(t, b, v, ts, faceValue, winProb)
	params := ticketParamsOrFatal(t, r, sender)

	// Test invalid faceValue
	ticket := newTicket(sender, params, 0)
	ticket.FaceValue = big.NewInt(0) // Using invalid faceValue

	_, _, err := r.ReceiveTicket(ticket, sig, params.Seed)
	if err == nil {
		t.Error("expected invalid faceValue error")
	}
	if err != nil && !strings.Contains(err.Error(), "invalid ticket faceValue") {
		t.Errorf("expected invalid faceValue error, got %v", err)
	}
}

func TestReceiveTicket_InvalidWinProb(t *testing.T) {
	sender, b, v, ts, faceValue, winProb, sig := newRecipientFixtureOrFatal(t)
	r := newRecipientOrFatal(t, b, v, ts, faceValue, winProb)
	params := ticketParamsOrFatal(t, r, sender)

	// Test invalid winProb
	ticket := newTicket(sender, params, 0)
	ticket.WinProb = big.NewInt(0) // Using invalid winProb

	_, _, err := r.ReceiveTicket(ticket, sig, params.Seed)
	if err == nil {
		t.Error("expected invalid winProb error")
	}
	if err != nil && !strings.Contains(err.Error(), "invalid ticket winProb") {
		t.Errorf("expected invalid winProb error, got %v", err)
	}
}

func TestReceiveTicket_InvalidTicket(t *testing.T) {
	sender, b, v, ts, faceValue, winProb, sig := newRecipientFixtureOrFatal(t)
	r := newRecipientOrFatal(t, b, v, ts, faceValue, winProb)
	params := ticketParamsOrFatal(t, r, sender)

	// Test invalid ticket
	ticket := newTicket(sender, params, 0)

	// Config stub validator with invalid non-winning tickets
	v.SetIsValidTicket(false)

	_, _, err := r.ReceiveTicket(ticket, sig, params.Seed)
	if err == nil {
		t.Error("expected validator invalid ticket error")
	}
	if err != nil && !strings.Contains(err.Error(), "validator invalid ticket error") {
		t.Errorf("expected validator invalid ticket error, got %v", err)
	}
}

func TestReceiveTicket_ValidNonWinningTicket(t *testing.T) {
	sender, b, v, ts, faceValue, winProb, sig := newRecipientFixtureOrFatal(t)
	secret := [32]byte{3}
	r := NewRecipientWithSecret(b, v, ts, secret, faceValue, winProb)
	params := ticketParamsOrFatal(t, r, sender)

	// Test valid non-winning ticket
	newSenderNonce := uint32(3)
	ticket := newTicket(sender, params, newSenderNonce)

	sessionID, won, err := r.ReceiveTicket(ticket, sig, params.Seed)
	if err != nil {
		t.Error(err)
	}
	if won {
		t.Errorf("expected valid non-winning ticket")
	}
	if sessionID != "" {
		t.Errorf("expected empty sessionID for valid non-winning ticket")
	}

	recipientRand := genRecipientRand(sender, secret, params.Seed)
	senderNonce := r.(*recipient).senderNonces[recipientRand.String()]

	if senderNonce != newSenderNonce {
		t.Errorf("expected senderNonce to be %d, got %d", newSenderNonce, senderNonce)
	}
}

func TestReceiveTicket_ValidWinningTicket(t *testing.T) {
	sender, b, v, ts, faceValue, winProb, sig := newRecipientFixtureOrFatal(t)
	secret := [32]byte{3}
	r := NewRecipientWithSecret(b, v, ts, secret, faceValue, winProb)
	params := ticketParamsOrFatal(t, r, sender)

	// Test valid winning ticket
	newSenderNonce := uint32(3)
	ticket := newTicket(sender, params, newSenderNonce)

	// Config stub validator with valid winning tickets
	v.SetIsWinningTicket(true)

	sessionID, won, err := r.ReceiveTicket(ticket, sig, params.Seed)
	if err != nil {
		t.Error(err)
	}
	if !won {
		t.Errorf("expected valid winning ticket")
	}
	if sessionID != ticket.RecipientRandHash.Hex() {
		t.Errorf("expected sessionID %s, got %s", ticket.RecipientRandHash.Hex(), sessionID)
	}

	recipientRand := genRecipientRand(sender, secret, params.Seed)
	senderNonce := r.(*recipient).senderNonces[recipientRand.String()]

	if senderNonce != newSenderNonce {
		t.Errorf("expected senderNonce to be %d, got %d", newSenderNonce, senderNonce)
	}

	storeTickets, storeSigs, storeRecipientRands, err := ts.LoadWinningTickets(ticket.RecipientRandHash.Hex())
	if err != nil {
		t.Fatal(err)
	}

	if len(storeTickets) != 1 {
		t.Errorf("expected 1 stored tickets, got %d", len(storeTickets))
	}
	if len(storeSigs) != 1 {
		t.Errorf("expected 1 stored sigs, got %d", len(storeSigs))
	}
	if len(storeRecipientRands) != 1 {
		t.Errorf("expected 1 stored recipientRands, got %d", len(storeRecipientRands))
	}

	if storeTickets[0].Hash() != ticket.Hash() {
		t.Errorf("expected store ticket hash %v, got %v", ticket.Hash(), storeTickets[0].Hash())
	}

	if !bytes.Equal(storeSigs[0], sig) {
		t.Errorf("expected store sig 0x%x, got 0x%x", sig, storeSigs[0])
	}

	if crypto.Keccak256Hash(ethcommon.LeftPadBytes(storeRecipientRands[0].Bytes(), uint256Size)) != ticket.RecipientRandHash {
		t.Error("expected store recipientRand to match ticket recipientRandHash")
	}
}

func TestReceiveTicket_ValidWinningTicket_StoreError(t *testing.T) {
	sender, b, v, ts, faceValue, winProb, sig := newRecipientFixtureOrFatal(t)
	secret := [32]byte{3}
	r := NewRecipientWithSecret(b, v, ts, secret, faceValue, winProb)
	params := ticketParamsOrFatal(t, r, sender)

	// Test valid winning ticket
	newSenderNonce := uint64(3)
	ticket := newTicket(sender, params, newSenderNonce)

	// Config stub validator with valid winning tickets
	v.SetIsWinningTicket(true)
	// Config stub ticket store to fail store
	ts.storeShouldFail = true

<<<<<<< HEAD
	params, err := r.TicketParams(sender)
	if err != nil {
		t.Fatal(err)
	}

	// Test valid winning ticket
	newSenderNonce := uint32(3)
	ticket := newTicket(sender, params, newSenderNonce)

	_, err = r.ReceiveTicket(ticket, sig, params.Seed)
=======
	_, _, err := r.ReceiveTicket(ticket, sig, params.Seed)
>>>>>>> 2afa993f
	if err == nil {
		t.Error("expected ticket store store error")
	}
	if err != nil && !strings.Contains(err.Error(), "ticket store store error") {
		t.Errorf("expected ticket store store error, got %v", err)
	}

	recipientRand := genRecipientRand(sender, secret, params.Seed)
	senderNonce := r.(*recipient).senderNonces[recipientRand.String()]

	if senderNonce != newSenderNonce {
		t.Errorf("expected senderNonce to be %d, got %d", newSenderNonce, senderNonce)
	}

	storeTickets, storeSigs, storeRecipientRands, err := ts.LoadWinningTickets(ticket.RecipientRandHash.Hex())
	if err != nil {
		t.Fatal(err)
	}

	if len(storeTickets) != 0 {
		t.Errorf("expected 0 stored tickets, got %d", len(storeTickets))
	}
	if len(storeSigs) != 0 {
		t.Errorf("expected 0 stored sigs, got %d", len(storeSigs))
	}
	if len(storeRecipientRands) != 0 {
		t.Errorf("expected 0 stored recipientRands, got %d", len(storeRecipientRands))
	}
}

func TestReceiveTicket_InvalidRecipientRand_AlreadyRevealed(t *testing.T) {
	sender, b, v, ts, faceValue, winProb, sig := newRecipientFixtureOrFatal(t)
	r := newRecipientOrFatal(t, b, v, ts, faceValue, winProb)
	params := ticketParamsOrFatal(t, r, sender)

	// Test invalid recipientRand revealed
	ticket := newTicket(sender, params, 0)

	// Config stub validator with valid winning tickets
	v.SetIsWinningTicket(true)

	_, _, err := r.ReceiveTicket(ticket, sig, params.Seed)
	if err != nil {
		t.Fatal(err)
	}

	// Redeem ticket to invalidate recipientRand
	if err := r.RedeemWinningTickets(ticket.RecipientRandHash.Hex()); err != nil {
		t.Fatal(err)
	}

	// New ticket with same invalid recipientRand, but updated senderNonce
	ticket = newTicket(sender, params, 1)

	_, _, err = r.ReceiveTicket(ticket, sig, params.Seed)
	if err == nil {
		t.Error("expected invalid recipientRand revealed error")
	}
	if err != nil && !strings.Contains(err.Error(), "invalid already revealed recipientRand") {
		t.Errorf("expected invalid recipientRand revealed error, got %v", err)
	}
}

func TestReceiveTicket_InvalidSenderNonce(t *testing.T) {
	sender, b, v, ts, faceValue, winProb, sig := newRecipientFixtureOrFatal(t)
	r := newRecipientOrFatal(t, b, v, ts, faceValue, winProb)
	params := ticketParamsOrFatal(t, r, sender)

	// Test invalid senderNonce
	// Receive senderNonce = 0
	ticket0 := newTicket(sender, params, 0)

	_, _, err := r.ReceiveTicket(ticket0, sig, params.Seed)
	if err != nil {
		t.Fatal(err)
	}

	// Receive senderNonce = 1
	ticket1 := newTicket(sender, params, 1)

	_, _, err = r.ReceiveTicket(ticket1, sig, params.Seed)
	if err != nil {
		t.Fatal(err)
	}

	// Replay senderNonce = 1 (new nonce = highest seen nonce)
	_, _, err = r.ReceiveTicket(ticket1, sig, params.Seed)
	if err == nil {
		t.Error("expected invalid senderNonce (new nonce = highest seen nonce) error")
	}
	if err != nil && !strings.Contains(err.Error(), "invalid ticket senderNonce") {
		t.Errorf("expected invalid senderNonce (new nonce = highest seen nonce) error, got %v", err)
	}

	// Replay senderNonce = 0 (new nonce < highest seen nonce)
	_, _, err = r.ReceiveTicket(ticket0, sig, params.Seed)
	if err == nil {
		t.Error("expected invalid senderNonce (new nonce < highest seen nonce) error")
	}
	if err != nil && !strings.Contains(err.Error(), "invalid ticket senderNonce") {
		t.Errorf("expected invalid senderNonce (new nonce < highest seen nonce) error, got %v", err)
	}
}

func TestReceiveTicket_ValidNonWinningTicket_Concurrent(t *testing.T) {
	sender, b, v, ts, faceValue, winProb, sig := newRecipientFixtureOrFatal(t)
	r := newRecipientOrFatal(t, b, v, ts, faceValue, winProb)
	params := ticketParamsOrFatal(t, r, sender)

	var wg sync.WaitGroup
	var errCount uint64

	for i := 0; i < 50; i++ {
		wg.Add(1)

		go func(senderNonce uint32) {
			defer wg.Done()

			ticket := newTicket(sender, params, senderNonce)

			_, _, err := r.ReceiveTicket(ticket, sig, params.Seed)
			if err != nil {
				atomic.AddUint64(&errCount, 1)
			}
		}(uint32(i))
	}

	wg.Wait()

	if errCount == 0 {
		t.Error("expected more than zero senderNonce errors for concurrent ticket receipt")
	}
}

func TestRedeemWinningTickets_InvalidSessionID(t *testing.T) {
	_, b, v, ts, faceValue, winProb, _ := newRecipientFixtureOrFatal(t)
	r := newRecipientOrFatal(t, b, v, ts, faceValue, winProb)

	// Config stub ticket store to fail load
	ts.loadShouldFail = true

	err := r.RedeemWinningTickets("foo")
	if err == nil {
		t.Error("expected ticket store load error")
	}
	if err != nil && !strings.Contains(err.Error(), "ticket store load error") {
		t.Errorf("expected ticket store load error, got %v", err)
	}
}

func TestRedeemWinningTickets_SingleTicket_GetDepositError(t *testing.T) {
	sender, b, v, ts, faceValue, winProb, sig := newRecipientFixtureOrFatal(t)
	r := newRecipientOrFatal(t, b, v, ts, faceValue, winProb)
	params := ticketParamsOrFatal(t, r, sender)

	// Config stub validator with valid winning tickets
	v.SetIsWinningTicket(true)

	// Test get deposit error
	ticket := newTicket(sender, params, 0)

	sessionID, won, err := r.ReceiveTicket(ticket, sig, params.Seed)
	if err != nil {
		t.Fatal(err)
	}
	if !won {
		t.Fatal("expected valid winning ticket")
	}

	// Config stub broker to fail getting deposit
	b.getDepositShouldFail = true

	err = r.RedeemWinningTickets(sessionID)
	if err == nil {
		t.Error("expected broker get deposit error")
	}
	if err != nil && !strings.Contains(err.Error(), "broker get deposit error") {
		t.Errorf("execpted broker get deposit error, got %v", err)
	}
}

func TestRedeemWinningTickets_SingleTicket_GetPenaltyEscrowError(t *testing.T) {
	sender, b, v, ts, faceValue, winProb, sig := newRecipientFixtureOrFatal(t)
	r := newRecipientOrFatal(t, b, v, ts, faceValue, winProb)
	params := ticketParamsOrFatal(t, r, sender)

	// Config stub validator with valid winning tickets
	v.SetIsWinningTicket(true)

	// Test get penalty escrow error
	ticket := newTicket(sender, params, 0)

	sessionID, won, err := r.ReceiveTicket(ticket, sig, params.Seed)
	if err != nil {
		t.Fatal(err)
	}
	if !won {
		t.Fatal("expected valid winning ticket")
	}

	// Config stub broker to fail getting penalty escrow
	b.getPenaltyEscrowShouldFail = true

	err = r.RedeemWinningTickets(sessionID)
	if err == nil {
		t.Error("expected broker get penalty escrow error")
	}
	if err != nil && !strings.Contains(err.Error(), "broker get penalty escrow error") {
		t.Errorf("expected broker get penalty escrow error, got %v", err)
	}
}

func TestRedeemWinningTickets_SingleTicket_ZeroDepositAndPenaltyEscrow(t *testing.T) {
	sender, b, v, ts, faceValue, winProb, sig := newRecipientFixtureOrFatal(t)
	r := newRecipientOrFatal(t, b, v, ts, faceValue, winProb)
	params := ticketParamsOrFatal(t, r, sender)

	// Config stub validator with valid winning tickets
	v.SetIsWinningTicket(true)

	// Test zero deposit and penalty escrow error
	ticket := newTicket(sender, params, 0)

	sessionID, won, err := r.ReceiveTicket(ticket, sig, params.Seed)
	if err != nil {
		t.Fatal(err)
	}
	if !won {
		t.Fatal("expected valid winning ticket")
	}

	// Config stub broker with zero deposit and penalty escrow
	b.SetDeposit(sender, big.NewInt(0))
	b.SetPenaltyEscrow(sender, big.NewInt(0))

	err = r.RedeemWinningTickets(sessionID)
	if err == nil {
		t.Error("expected zero deposit and penalty escrow error")
	}
	if err != nil && !strings.Contains(err.Error(), "zero deposit and penalty escrow") {
		t.Errorf("expected zero deposit and penalty escrow error, got %v", err)
	}
}

func TestRedeemWinningTickets_SingleTicket_RedeemError(t *testing.T) {
	sender, b, v, ts, faceValue, winProb, sig := newRecipientFixtureOrFatal(t)
	secret := [32]byte{3}
	r := NewRecipientWithSecret(b, v, ts, secret, faceValue, winProb)
	params := ticketParamsOrFatal(t, r, sender)

	// Config stub validator with valid winning tickets
	v.SetIsWinningTicket(true)

	// Test redeem error
	ticket := newTicket(sender, params, 2)

	sessionID, won, err := r.ReceiveTicket(ticket, sig, params.Seed)
	if err != nil {
		t.Fatal(err)
	}
	if !won {
		t.Fatal("expected valid winning ticket")
	}

	// Config stub broker to fail redeem
	b.redeemShouldFail = true

	err = r.RedeemWinningTickets(sessionID)
	if err == nil {
		t.Error("expected broker redeem error")
	}
	if err != nil && !strings.Contains(err.Error(), "broker redeem error") {
		t.Errorf("expected broker redeem error, got %v", err)
	}

	used, err := b.IsUsedTicket(ticket)
	if err != nil {
		t.Fatal(err)
	}
	if used {
		t.Error("expected non-used ticket")
	}

	recipientRand := genRecipientRand(sender, secret, params.Seed)

	if _, ok := r.(*recipient).invalidRands.Load(recipientRand.String()); ok {
		t.Error("expected not to invalidate recipientRand")
	}

	if _, ok := r.(*recipient).senderNonces[recipientRand.String()]; !ok {
		t.Error("expected not to clear senderNonce memory")
	}
}

func TestRedeemWinningTickets_SingleTicket(t *testing.T) {
	sender, b, v, ts, faceValue, winProb, sig := newRecipientFixtureOrFatal(t)
	secret := [32]byte{3}
	r := NewRecipientWithSecret(b, v, ts, secret, faceValue, winProb)
	params := ticketParamsOrFatal(t, r, sender)

	// Config stub validator with valid winning tickets
	v.SetIsWinningTicket(true)

	// Test single ticket
	ticket := newTicket(sender, params, 2)

	sessionID, won, err := r.ReceiveTicket(ticket, sig, params.Seed)
	if err != nil {
		t.Fatal(err)
	}
	if !won {
		t.Fatal("expected valid winning ticket")
	}

	err = r.RedeemWinningTickets(sessionID)
	if err != nil {
		t.Error(err)
	}

	used, err := b.IsUsedTicket(ticket)
	if err != nil {
		t.Fatal(err)
	}
	if !used {
		t.Error("expected used ticket")
	}

	recipientRand := genRecipientRand(sender, secret, params.Seed)

	if _, ok := r.(*recipient).invalidRands.Load(recipientRand.String()); !ok {
		t.Error("expected to invalidate recipientRand")
	}

	if _, ok := r.(*recipient).senderNonces[recipientRand.String()]; ok {
		t.Error("expected to clear senderNonce memory")
	}
}

func TestRedeemWinningTickets_MultipleTickets(t *testing.T) {
	sender, b, v, ts, faceValue, winProb, sig := newRecipientFixtureOrFatal(t)
	secret := [32]byte{3}
	r := NewRecipientWithSecret(b, v, ts, secret, faceValue, winProb)
	params := ticketParamsOrFatal(t, r, sender)

	// Config stub validator with valid winning tickets
	v.SetIsWinningTicket(true)

	// Test multiple tickets
	// Receive ticket 0
	ticket0 := newTicket(sender, params, 2)

	sessionID, won, err := r.ReceiveTicket(ticket0, sig, params.Seed)
	if err != nil {
		t.Fatal(err)
	}
	if !won {
		t.Fatal("expected valid winning ticket")
	}

	// Receive ticket 1
	ticket1 := newTicket(sender, params, 3)

	_, won, err = r.ReceiveTicket(ticket1, sig, params.Seed)
	if err != nil {
		t.Fatal(err)
	}
	if !won {
		t.Fatal("expected valid winning ticket")
	}

	err = r.RedeemWinningTickets(sessionID)
	if err != nil {
		t.Error(err)
	}

	used, err := b.IsUsedTicket(ticket0)
	if err != nil {
		t.Fatal(err)
	}
	if !used {
		t.Error("expected used ticket")
	}

	used, err = b.IsUsedTicket(ticket1)
	if err != nil {
		t.Fatal(err)
	}
	if !used {
		t.Error("expected used ticket")
	}

	recipientRand := genRecipientRand(sender, secret, params.Seed)

	if _, ok := r.(*recipient).invalidRands.Load(recipientRand.String()); !ok {
		t.Error("expected to invalidate recipientRand")
	}

	if _, ok := r.(*recipient).senderNonces[recipientRand.String()]; ok {
		t.Error("expected to clear senderNonce memory")
	}
}

func TestTicketParams(t *testing.T) {
	sender, b, v, ts, faceValue, winProb, _ := newRecipientFixtureOrFatal(t)
	secret := [32]byte{3}
	r := NewRecipientWithSecret(b, v, ts, secret, faceValue, winProb)

	// Test correct params returned
	params1, err := r.TicketParams(sender)
	if err != nil {
		t.Fatal(err)
	}

	if params1.FaceValue.Cmp(faceValue) != 0 {
		t.Errorf("expected faceValue %d got %d", faceValue, params1.FaceValue)
	}

	if params1.WinProb.Cmp(winProb) != 0 {
		t.Errorf("expected winProb %d got %d", winProb, params1.WinProb)
	}

	recipientRandHash := crypto.Keccak256Hash(ethcommon.LeftPadBytes(genRecipientRand(sender, secret, params1.Seed).Bytes(), uint256Size))

	if params1.RecipientRandHash != recipientRandHash {
		t.Errorf("expected recipientRandHash %x got %x", recipientRandHash, params1.RecipientRandHash)
	}

	// Test correct params returned and different seed + recipientRandHash
	params2, err := r.TicketParams(sender)
	if err != nil {
		t.Fatal(err)
	}

	if params2.FaceValue.Cmp(faceValue) != 0 {
		t.Errorf("expected faceValue %d got %d", faceValue, params2.FaceValue)
	}

	if params2.WinProb.Cmp(winProb) != 0 {
		t.Errorf("expected winProb %d got %d", winProb, params2.WinProb)
	}

	if params2.RecipientRandHash == params1.RecipientRandHash {
		t.Errorf("expected different recipientRandHash value for different params")
	}

	if params2.Seed == params1.Seed {
		t.Errorf("expected different seed value for different params")
	}

	recipientRandHash = crypto.Keccak256Hash(ethcommon.LeftPadBytes(genRecipientRand(sender, secret, params2.Seed).Bytes(), uint256Size))

	if params2.RecipientRandHash != recipientRandHash {
		t.Errorf("expected recipientRandHash %x got %x", recipientRandHash, params2.RecipientRandHash)
	}
}<|MERGE_RESOLUTION|>--- conflicted
+++ resolved
@@ -275,20 +275,8 @@
 	// Config stub ticket store to fail store
 	ts.storeShouldFail = true
 
-<<<<<<< HEAD
-	params, err := r.TicketParams(sender)
-	if err != nil {
-		t.Fatal(err)
-	}
-
-	// Test valid winning ticket
-	newSenderNonce := uint32(3)
-	ticket := newTicket(sender, params, newSenderNonce)
-
-	_, err = r.ReceiveTicket(ticket, sig, params.Seed)
-=======
 	_, _, err := r.ReceiveTicket(ticket, sig, params.Seed)
->>>>>>> 2afa993f
+
 	if err == nil {
 		t.Error("expected ticket store store error")
 	}
